/*
 * Copyright 2010-2017 JetBrains s.r.o.
 *
 * Licensed under the Apache License, Version 2.0 (the "License");
 * you may not use this file except in compliance with the License.
 * You may obtain a copy of the License at
 *
 * http://www.apache.org/licenses/LICENSE-2.0
 *
 * Unless required by applicable law or agreed to in writing, software
 * distributed under the License is distributed on an "AS IS" BASIS,
 * WITHOUT WARRANTIES OR CONDITIONS OF ANY KIND, either express or implied.
 * See the License for the specific language governing permissions and
 * limitations under the License.
 */

package org.jetbrains.kotlin.native.interop.gen

import org.jetbrains.kotlin.native.interop.indexer.*

internal fun ObjCMethod.getKotlinParameterNames(forConstructorOrFactory: Boolean = false): List<String> {
    val selectorParts = this.selector.split(":")

    val result = mutableListOf<String>()

    fun String.mangled(): String {
        var mangled = this
        while (mangled in result) {
            mangled = "_$mangled"
        }
        return mangled
    }

    // The names of all parameters except first must depend only on the selector:
    this.parameters.forEachIndexed { index, _ ->
        if (index > 0) {
            val name = selectorParts[index].takeIf { it.isNotEmpty() } ?: "_$index"
            result.add(name.mangled())
        }
    }

    this.parameters.firstOrNull()?.let {
        val name = this.getFirstKotlinParameterNameCandidate(forConstructorOrFactory)
        result.add(0, name.mangled())
    }

    if (this.isVariadic) {
        result.add("args".mangled())
    }

    return result
}

private fun ObjCMethod.getFirstKotlinParameterNameCandidate(forConstructorOrFactory: Boolean): String {
    if (forConstructorOrFactory) {
        val selectorPart = this.selector.takeWhile { it != ':' }.trimStart('_')
        if (selectorPart.startsWith("init")) {
            selectorPart.removePrefix("init").removePrefix("With")
                    .takeIf { it.isNotEmpty() }?.let { return it.decapitalize() }
        }
    }

    return this.parameters.first().name?.takeIf { it.isNotEmpty() } ?: "_0"
}

private fun ObjCMethod.getKotlinParameters(
        stubIrBuilder: StubsBuildingContext,
        forConstructorOrFactory: Boolean
): List<FunctionParameterStub> {
    if (this.isInit && this.parameters.isEmpty() && this.selector != "init") {
        // Create synthetic Unit parameter, just like Swift does in this case:
        val parameterName = this.selector.removePrefix("init").removePrefix("With").decapitalize()
        return listOf(FunctionParameterStub(parameterName, KotlinTypes.unit.toStubIrType()))
        // Note: this parameter is explicitly handled in compiler.
    }

    val names = getKotlinParameterNames(forConstructorOrFactory) // TODO: consider refactoring.
    val result = mutableListOf<FunctionParameterStub>()

    this.parameters.mapIndexedTo(result) { index, it ->
        val kotlinType = stubIrBuilder.mirror(it.type).argType
        val name = names[index]
        val annotations = if (it.nsConsumed) listOf(AnnotationStub.ObjC.Consumed) else emptyList()
        FunctionParameterStub(name, kotlinType.toStubIrType(), isVararg = false, annotations = annotations)
    }
    if (this.isVariadic) {
        result += FunctionParameterStub(
                names.last(),
                KotlinTypes.any.makeNullable().toStubIrType(),
                isVararg = true,
                annotations = emptyList()
        )
    }
    return result
}

private class ObjCMethodStubBuilder(
        private val method: ObjCMethod,
        private val container: ObjCContainer,
        private val isDesignatedInitializer: Boolean,
        override val context: StubsBuildingContext
) : StubElementBuilder {
    private val isStret: Boolean
    private val stubReturnType: StubType
    val annotations = mutableListOf<AnnotationStub>()
    private val kotlinMethodParameters: List<FunctionParameterStub>
    private val external: Boolean
    private val receiver: ReceiverParameterStub?
    private val name: String = method.kotlinName
    private val origin = StubOrigin.ObjCMethod(method, container)
    private val modality: MemberStubModality

    init {
        val returnType = method.getReturnType(container.classOrProtocol)
        isStret = returnType.isStret(context.configuration.target)
        stubReturnType = if (returnType.unwrapTypedefs() is VoidType) {
            KotlinTypes.unit
        } else {
            context.mirror(returnType).argType
        }.toStubIrType()
        val methodAnnotation = AnnotationStub.ObjC.Method(
                method.selector,
                method.encoding,
                isStret
        )
        annotations += buildObjCMethodAnnotations(methodAnnotation)
        kotlinMethodParameters = method.getKotlinParameters(context, forConstructorOrFactory = false)
        external = (container !is ObjCProtocol)
        modality = when (container) {
            is ObjCClassOrProtocol -> {
                if (method.isOverride(container)) {
                    MemberStubModality.OVERRIDE
                } else when (container) {
                    is ObjCClass -> MemberStubModality.OPEN
                    is ObjCProtocol -> MemberStubModality.ABSTRACT
                }
            }
            is ObjCCategory -> MemberStubModality.FINAL
        }
        receiver = if (container is ObjCCategory) {
            val receiverType = ClassifierStubType(context.getKotlinClassFor(container.clazz, isMeta = method.isClass))
            ReceiverParameterStub(receiverType)
        } else null
    }

    private fun buildObjCMethodAnnotations(main: AnnotationStub): List<AnnotationStub> = listOfNotNull(
            main,
            AnnotationStub.ObjC.ConsumesReceiver.takeIf { method.nsConsumesSelf },
            AnnotationStub.ObjC.ReturnsRetained.takeIf { method.nsReturnsRetained }
    )

    fun isDefaultConstructor(): Boolean =
            method.isInit && method.parameters.isEmpty()

    override fun build(): List<FunctionalStub> {
        val replacement = if (method.isInit) {
            val parameters = method.getKotlinParameters(context, forConstructorOrFactory = true)
            when (container) {
                is ObjCClass -> {
                    annotations.add(0, deprecatedInit(
                            container.kotlinClassName(method.isClass),
                            kotlinMethodParameters.map { it.name },
                            factory = false
                    ))
                    val designated = isDesignatedInitializer ||
                            context.configuration.disableDesignatedInitializerChecks

                    val annotations = listOf(AnnotationStub.ObjC.Constructor(method.selector, designated))
                    val constructor = ConstructorStub(parameters, annotations, isPrimary = false, origin = origin)
                    constructor
                }
                is ObjCCategory -> {
                    assert(!method.isClass)


                    val clazz = context.getKotlinClassFor(container.clazz, isMeta = false).type

                    annotations.add(0, deprecatedInit(
                            clazz.classifier.relativeFqName,
                            kotlinMethodParameters.map { it.name },
                            factory = true
                    ))

                    val factoryAnnotation = AnnotationStub.ObjC.Factory(
                            method.selector,
                            method.encoding,
                            isStret
                    )
                    val annotations = buildObjCMethodAnnotations(factoryAnnotation)

                    val originalReturnType = method.getReturnType(container.clazz)
                    val typeParameter = TypeParameterStub("T", clazz.toStubIrType())
                    val returnType = if (originalReturnType is ObjCPointer) {
                        typeParameter.getStubType(originalReturnType.isNullable)
                    } else {
                        // This shouldn't happen actually.
                        this.stubReturnType
                    }
                    val typeArgument = TypeArgumentStub(typeParameter.getStubType(false))
                    val receiverType = ClassifierStubType(KotlinTypes.objCClassOf, listOf(typeArgument))
                    val receiver = ReceiverParameterStub(receiverType)
                    val createMethod = FunctionStub(
                            "create",
                            returnType,
                            parameters,
                            receiver = receiver,
                            typeParameters = listOf(typeParameter),
                            external = true,
                            origin = StubOrigin.ObjCCategoryInitMethod(method),
                            annotations = annotations,
                            modality = MemberStubModality.FINAL
                    )
                    createMethod
                }
                is ObjCProtocol -> null
            }
        } else {
            null
        } as FunctionalStub?
        return listOfNotNull(
                FunctionStub(
                        name,
                        stubReturnType,
                        kotlinMethodParameters.toList(),
                        origin,
                        annotations.toList(),
                        external,
                        receiver,
                        modality),
                replacement
        )
    }
}

internal val ObjCContainer.classOrProtocol: ObjCClassOrProtocol
    get() = when (this) {
        is ObjCClassOrProtocol -> this
        is ObjCCategory -> this.clazz
    }

private fun deprecatedInit(className: String, initParameterNames: List<String>, factory: Boolean): AnnotationStub {
    val replacement = if (factory) "$className.create" else className
    val replacementKind = if (factory) "factory method" else "constructor"
    val replaceWith = "$replacement(${initParameterNames.joinToString { it.asSimpleName() }})"
    return AnnotationStub.Deprecated("Use $replacementKind instead", replaceWith)
}

internal val ObjCMethod.kotlinName: String
    get() {
        val candidate = selector.split(":").first()
        val trimmed = candidate.trimEnd('_')
        return if (trimmed == "equals" && parameters.size == 1
                || (trimmed == "hashCode" || trimmed == "toString") && parameters.size == 0) {
            candidate + "_"
        } else {
            candidate
        }
    }

internal val ObjCClassOrProtocol.protocolsWithSupers: Sequence<ObjCProtocol>
    get() = this.protocols.asSequence().flatMap { sequenceOf(it) + it.protocolsWithSupers }

internal val ObjCClassOrProtocol.immediateSuperTypes: Sequence<ObjCClassOrProtocol>
    get() {
        val baseClass = (this as? ObjCClass)?.baseClass
        if (baseClass != null) {
            return sequenceOf(baseClass) + this.protocols.asSequence()
        }

        return this.protocols.asSequence()
    }

internal val ObjCClassOrProtocol.selfAndSuperTypes: Sequence<ObjCClassOrProtocol>
    get() = sequenceOf(this) + this.superTypes

internal val ObjCClassOrProtocol.superTypes: Sequence<ObjCClassOrProtocol>
    get() = this.immediateSuperTypes.flatMap { it.selfAndSuperTypes }.distinct()

internal fun ObjCClassOrProtocol.declaredMethods(isClass: Boolean): Sequence<ObjCMethod> =
        this.methods.asSequence().filter { it.isClass == isClass }

@Suppress("UNUSED_PARAMETER")
internal fun Sequence<ObjCMethod>.inheritedTo(container: ObjCClassOrProtocol, isMeta: Boolean): Sequence<ObjCMethod> =
        this // TODO: exclude methods that are marked as unavailable in [container].

internal fun ObjCClassOrProtocol.inheritedMethods(isClass: Boolean): Sequence<ObjCMethod> =
        this.immediateSuperTypes.flatMap { it.methodsWithInherited(isClass) }
                .distinctBy { it.selector }
                .inheritedTo(this, isClass)

internal fun ObjCClassOrProtocol.methodsWithInherited(isClass: Boolean): Sequence<ObjCMethod> =
        (this.declaredMethods(isClass) + this.inheritedMethods(isClass)).distinctBy { it.selector }

internal fun ObjCClass.getDesignatedInitializerSelectors(result: MutableSet<String>): Set<String> {
    // Note: Objective-C initializers act as usual methods and thus are inherited by subclasses.
    // Swift considers all super initializers to be available (unless otherwise specified explicitly),
    // but seems to consider them as non-designated if class declares its own ones explicitly.
    // Simulate the similar behaviour:
    val explicitlyDesignatedInitializers = this.methods.filter { it.isExplicitlyDesignatedInitializer && !it.isClass }

    if (explicitlyDesignatedInitializers.isNotEmpty()) {
        explicitlyDesignatedInitializers.mapTo(result) { it.selector }
    } else {
        this.declaredMethods(isClass = false).filter { it.isInit }.mapTo(result) { it.selector }
        this.baseClass?.getDesignatedInitializerSelectors(result)
    }

    this.superTypes.filterIsInstance<ObjCProtocol>()
            .flatMap { it.declaredMethods(isClass = false) }.filter { it.isInit }
            .mapTo(result) { it.selector }

    return result
}

internal fun ObjCMethod.isOverride(container: ObjCClassOrProtocol): Boolean =
        container.superTypes.any { superType -> superType.methods.any(this::replaces) }

internal abstract class ObjCContainerStubBuilder(
        final override val context: StubsBuildingContext,
        private val container: ObjCClassOrProtocol,
        protected val metaContainerStub: ObjCContainerStubBuilder?
) : StubElementBuilder {
    private val isMeta: Boolean get() = metaContainerStub == null

    private val designatedInitializerSelectors = if (container is ObjCClass && !isMeta) {
        container.getDesignatedInitializerSelectors(mutableSetOf())
    } else {
        emptySet()
    }

    private val methods: List<ObjCMethod>
    private val properties: List<ObjCProperty>

    private val protocolGetter: String?

    init {
        val superMethods = container.inheritedMethods(isMeta)

        // Add all methods declared in the class or protocol:
        var methods = container.declaredMethods(isMeta)

        // Exclude those which are identically declared in super types:
        methods -= superMethods

        // Add some special methods from super types:
        methods += superMethods.filter { it.returnsInstancetype() || it.isInit }

        // Add methods from adopted protocols that must be implemented according to Kotlin rules:
        if (container is ObjCClass) {
            methods += container.protocolsWithSupers.flatMap { it.declaredMethods(isMeta) }.filter { !it.isOptional }
        }

        // Add methods inherited from multiple supertypes that must be defined according to Kotlin rules:
        methods += container.immediateSuperTypes
                .flatMap { superType ->
                    val methodsWithInherited = superType.methodsWithInherited(isMeta).inheritedTo(container, isMeta)
                    // Select only those which are represented as non-abstract in Kotlin:
                    when (superType) {
                        is ObjCClass -> methodsWithInherited
                        is ObjCProtocol -> methodsWithInherited.filter { it.isOptional }
                    }
                }
                .groupBy { it.selector }
                .mapNotNull { (_, inheritedMethods) -> if (inheritedMethods.size > 1) inheritedMethods.first() else null }

        this.methods = methods.distinctBy { it.selector }.toList()

        this.properties = container.properties.filter { property ->
            property.getter.isClass == isMeta &&
                    // Select only properties that don't override anything:
                    superMethods.none { property.getter.replaces(it) || property.setter?.replaces(it) ?: false }
        }
    }

    private val methodToStub = methods.map {
        it to ObjCMethodStubBuilder(it, container, it.selector in designatedInitializerSelectors, context)
    }.toMap()

    private val propertyBuilders = properties.mapNotNull {
        createObjCPropertyBuilder(context, it, container, this.methodToStub)
    }

    private val modality = when (container) {
        is ObjCClass -> ClassStubModality.OPEN
        is ObjCProtocol -> ClassStubModality.INTERFACE
    }

    private val classifier = context.getKotlinClassFor(container, isMeta)

    private val externalObjCAnnotation = when (container) {
        is ObjCProtocol -> {
            protocolGetter = if (metaContainerStub != null) {
                metaContainerStub.protocolGetter!!
            } else {
                // TODO: handle the case when protocol getter stub can't be compiled.
                context.generateNextUniqueId("kniprot_")
            }
            AnnotationStub.ObjC.ExternalClass(protocolGetter)
        }
        is ObjCClass -> {
            protocolGetter = null
            val binaryName = container.binaryName
            AnnotationStub.ObjC.ExternalClass("", binaryName ?: "")
        }
    }

    private val interfaces: List<StubType> by lazy {
        val interfaces = mutableListOf<StubType>()
        if (container is ObjCClass) {
            val baseClass = container.baseClass
            val baseClassifier = if (baseClass != null) {
                context.getKotlinClassFor(baseClass, isMeta)
            } else {
                if (isMeta) KotlinTypes.objCObjectBaseMeta else KotlinTypes.objCObjectBase
            }
            interfaces += baseClassifier.type.toStubIrType()
        }
        container.protocols.forEach {
            interfaces += context.getKotlinClassFor(it, isMeta).type.toStubIrType()
        }
        if (interfaces.isEmpty()) {
            assert(container is ObjCProtocol)
            val classifier = if (isMeta) KotlinTypes.objCObjectMeta else KotlinTypes.objCObject
            interfaces += classifier.type.toStubIrType()
        }
        if (!isMeta && container.isProtocolClass()) {
            // TODO: map Protocol type to ObjCProtocol instead.
            interfaces += KotlinTypes.objCProtocol.type.toStubIrType()
        }
        interfaces
    }

    private fun buildBody(): Pair<List<PropertyStub>, List<FunctionalStub>> {
        val defaultConstructor =  if (container is ObjCClass && methodToStub.values.none { it.isDefaultConstructor() }) {
            // Always generate default constructor.
            // If it is not produced for an init method, then include it manually:
<<<<<<< HEAD
            ConstructorStub(listOf(), listOf(), visibility = VisibilityModifier.PROTECTED)
=======
            ConstructorStub(
                    isPrimary = false,
                    visibility = VisibilityModifier.PROTECTED,
                    origin = StubOrigin.SyntheticDefaultConstructor)
>>>>>>> c6fdbbf2
        } else null

        return Pair(
                propertyBuilders.flatMap { it.build() },
                methodToStub.values.flatMap { it.build() } + listOfNotNull(defaultConstructor)
        )
    }

    protected fun buildClassStub(origin: StubOrigin, companion: ClassStub.Companion? = null): ClassStub {
        val (properties, methods) = buildBody()
        return ClassStub.Simple(
                classifier,
                properties = properties,
                methods = methods.filterIsInstance<FunctionStub>(),
                constructors = methods.filterIsInstance<ConstructorStub>(),
                origin = origin,
                modality = modality,
                annotations = listOf(externalObjCAnnotation),
                interfaces = interfaces,
                companion = companion
        )
    }
}

internal sealed class ObjCClassOrProtocolStubBuilder(
        context: StubsBuildingContext,
        private val container: ObjCClassOrProtocol
) : ObjCContainerStubBuilder(
        context,
        container,
        metaContainerStub = object : ObjCContainerStubBuilder(context, container, metaContainerStub = null) {

            override fun build(): List<StubIrElement> {
                val origin = when (container) {
                    is ObjCProtocol -> StubOrigin.ObjCProtocol(container, isMeta = true)
                    is ObjCClass -> StubOrigin.ObjCClass(container, isMeta = true)
                }
                return listOf(buildClassStub(origin))
            }
        }
)

internal class ObjCProtocolStubBuilder(
        context: StubsBuildingContext,
        private val protocol: ObjCProtocol
) : ObjCClassOrProtocolStubBuilder(context, protocol), StubElementBuilder {
    override fun build(): List<StubIrElement> {
        val classStub = buildClassStub(StubOrigin.ObjCProtocol(protocol, isMeta = false))
        return listOf(*metaContainerStub!!.build().toTypedArray(), classStub)
    }
}

internal class ObjCClassStubBuilder(
        context: StubsBuildingContext,
        private val clazz: ObjCClass
) : ObjCClassOrProtocolStubBuilder(context, clazz), StubElementBuilder {
    override fun build(): List<StubIrElement> {
        val companionSuper = ClassifierStubType(context.getKotlinClassFor(clazz, isMeta = true))

        val objCClassType = KotlinTypes.objCClassOf.typeWith(
                context.getKotlinClassFor(clazz, isMeta = false).type
        ).toStubIrType()

<<<<<<< HEAD
        val superClassInit = SuperClassInit(companionSuper, emptyList())
        val companion = ClassStub.Companion(superClassInit, listOf(objCClassType))
        val classStub = buildClassStub(StubOrigin.ObjCClass(clazz), companion)
=======
        val superClassInit = SuperClassInit(companionSuper)
        val companionClassifier = context.getKotlinClassFor(clazz, isMeta = false).nested("Companion")
        val companion = ClassStub.Companion(companionClassifier, emptyList(), superClassInit, listOf(objCClassType))
        val classStub = buildClassStub(StubOrigin.ObjCClass(clazz, isMeta = false), companion)
>>>>>>> c6fdbbf2
        return listOf(*metaContainerStub!!.build().toTypedArray(), classStub)
    }
}

class GeneratedObjCCategoriesMembers {
    private val propertyNames = mutableSetOf<String>()
    private val instanceMethodSelectors = mutableSetOf<String>()
    private val classMethodSelectors = mutableSetOf<String>()

    fun register(method: ObjCMethod): Boolean =
            (if (method.isClass) classMethodSelectors else instanceMethodSelectors).add(method.selector)

    fun register(property: ObjCProperty): Boolean = propertyNames.add(property.name)

}

internal class ObjCCategoryStubBuilder(
        override val context: StubsBuildingContext,
        private val category: ObjCCategory
) : StubElementBuilder {
    private val generatedMembers = context.generatedObjCCategoriesMembers
            .getOrPut(category.clazz, { GeneratedObjCCategoriesMembers() })

    private val methodToBuilder = category.methods.filter { generatedMembers.register(it) }.map {
        it to ObjCMethodStubBuilder(it, category, isDesignatedInitializer = false, context = context)
    }.toMap()

    private val methodBuilders get() = methodToBuilder.values

    private val propertyBuilders = category.properties.filter { generatedMembers.register(it) }.mapNotNull {
        createObjCPropertyBuilder(context, it, category, methodToBuilder)
    }

    override fun build(): List<StubIrElement> {
        val description = "${category.clazz.name} (${category.name})"
        val meta = StubContainerMeta(
                "// @interface $description",
                "// @end; // $description"
        )
        val container = SimpleStubContainer(
                meta = meta,
                functions = methodBuilders.flatMap { it.build() },
                properties = propertyBuilders.flatMap { it.build() }
        )
        return listOf(container)
    }
}

private fun createObjCPropertyBuilder(
        context: StubsBuildingContext,
        property: ObjCProperty,
        container: ObjCContainer,
        methodToStub: Map<ObjCMethod, ObjCMethodStubBuilder>
): ObjCPropertyStubBuilder? {
    // Note: the code below assumes that if the property is generated,
    // then its accessors are also generated as explicit methods.
    val getterStub = methodToStub[property.getter] ?: return null
    val setterStub = property.setter?.let { methodToStub[it] ?: return null }
    return ObjCPropertyStubBuilder(context, property, container, getterStub, setterStub)
}

private class ObjCPropertyStubBuilder(
        override val context: StubsBuildingContext,
        private val property: ObjCProperty,
        private val container: ObjCContainer,
        private val getterBuilder: ObjCMethodStubBuilder,
        private val setterMethod: ObjCMethodStubBuilder?
) : StubElementBuilder {
    override fun build(): List<PropertyStub> {
        val type = property.getType(container.classOrProtocol)
        val kotlinType = context.mirror(type).argType
        val getter = PropertyAccessor.Getter.ExternalGetter(annotations = getterBuilder.annotations)
        val setter = property.setter?.let { PropertyAccessor.Setter.ExternalSetter(annotations = setterMethod!!.annotations) }
        val kind = setter?.let { PropertyStub.Kind.Var(getter, it) } ?: PropertyStub.Kind.Val(getter)
        val modality = MemberStubModality.FINAL
        val receiver = when (container) {
            is ObjCClassOrProtocol -> null
            is ObjCCategory -> ClassifierStubType(context.getKotlinClassFor(container.clazz, isMeta = property.getter.isClass))
        }
        val origin = StubOrigin.ObjCProperty(property, container)
        return listOf(PropertyStub(property.name, kotlinType.toStubIrType(), kind, modality, receiver, origin = origin))
    }
}

fun ObjCClassOrProtocol.kotlinClassName(isMeta: Boolean): String {
    val baseClassName = when (this) {
        is ObjCClass -> this.name
        is ObjCProtocol -> "${this.name}Protocol"
    }

    return if (isMeta) "${baseClassName}Meta" else baseClassName
}

internal fun ObjCClassOrProtocol.isProtocolClass(): Boolean = when (this) {
    is ObjCClass -> (name == "Protocol" || binaryName == "Protocol")
    is ObjCProtocol -> false
}<|MERGE_RESOLUTION|>--- conflicted
+++ resolved
@@ -434,14 +434,10 @@
         val defaultConstructor =  if (container is ObjCClass && methodToStub.values.none { it.isDefaultConstructor() }) {
             // Always generate default constructor.
             // If it is not produced for an init method, then include it manually:
-<<<<<<< HEAD
-            ConstructorStub(listOf(), listOf(), visibility = VisibilityModifier.PROTECTED)
-=======
             ConstructorStub(
                     isPrimary = false,
                     visibility = VisibilityModifier.PROTECTED,
                     origin = StubOrigin.SyntheticDefaultConstructor)
->>>>>>> c6fdbbf2
         } else null
 
         return Pair(
@@ -505,16 +501,10 @@
                 context.getKotlinClassFor(clazz, isMeta = false).type
         ).toStubIrType()
 
-<<<<<<< HEAD
-        val superClassInit = SuperClassInit(companionSuper, emptyList())
-        val companion = ClassStub.Companion(superClassInit, listOf(objCClassType))
-        val classStub = buildClassStub(StubOrigin.ObjCClass(clazz), companion)
-=======
         val superClassInit = SuperClassInit(companionSuper)
         val companionClassifier = context.getKotlinClassFor(clazz, isMeta = false).nested("Companion")
         val companion = ClassStub.Companion(companionClassifier, emptyList(), superClassInit, listOf(objCClassType))
         val classStub = buildClassStub(StubOrigin.ObjCClass(clazz, isMeta = false), companion)
->>>>>>> c6fdbbf2
         return listOf(*metaContainerStub!!.build().toTypedArray(), classStub)
     }
 }

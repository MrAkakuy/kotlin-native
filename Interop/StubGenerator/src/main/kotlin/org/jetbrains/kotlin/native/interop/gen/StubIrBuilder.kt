/*
 * Copyright 2010-2019 JetBrains s.r.o. Use of this source code is governed by the Apache 2.0 license
 * that can be found in the LICENSE file.
 */
package org.jetbrains.kotlin.native.interop.gen

import org.jetbrains.kotlin.native.interop.gen.jvm.GenerationMode
import org.jetbrains.kotlin.native.interop.gen.jvm.InteropConfiguration
import org.jetbrains.kotlin.native.interop.gen.jvm.KotlinPlatform
import org.jetbrains.kotlin.native.interop.indexer.*

/**
 * Components that are not passed via StubIr but required for bridge generation.
 */
class BridgeGenerationInfo(val cGlobalName: String, val typeInfo: TypeInfo)

/**
 * Additional components that are required to generate bridges.
 * TODO: Metadata-based interop should not depend on these components.
 */
interface BridgeGenerationComponents {

    val setterToBridgeInfo: Map<PropertyAccessor.Setter, BridgeGenerationInfo>

    val getterToBridgeInfo: Map<PropertyAccessor.Getter, BridgeGenerationInfo>

    val arrayGetterInfo: Map<PropertyAccessor.Getter, BridgeGenerationInfo>

    val enumToTypeMirror: Map<ClassStub.Enum, TypeMirror>

    val wCStringParameters: Set<FunctionParameterStub>

    val cStringParameters: Set<FunctionParameterStub>
}

class BridgeGenerationComponentsBuilder {

    val getterToBridgeInfo = mutableMapOf<PropertyAccessor.Getter, BridgeGenerationInfo>()
    val setterToBridgeInfo = mutableMapOf<PropertyAccessor.Setter, BridgeGenerationInfo>()
    val arrayGetterBridgeInfo = mutableMapOf<PropertyAccessor.Getter, BridgeGenerationInfo>()
    val enumToTypeMirror = mutableMapOf<ClassStub.Enum, TypeMirror>()
    val wCStringParameters = mutableSetOf<FunctionParameterStub>()
    val cStringParameters = mutableSetOf<FunctionParameterStub>()

    fun build(): BridgeGenerationComponents = object : BridgeGenerationComponents {
        override val getterToBridgeInfo =
                this@BridgeGenerationComponentsBuilder.getterToBridgeInfo.toMap()

        override val setterToBridgeInfo =
                this@BridgeGenerationComponentsBuilder.setterToBridgeInfo.toMap()

        override val enumToTypeMirror =
                this@BridgeGenerationComponentsBuilder.enumToTypeMirror.toMap()

        override val wCStringParameters: Set<FunctionParameterStub> =
                this@BridgeGenerationComponentsBuilder.wCStringParameters.toSet()

        override val cStringParameters: Set<FunctionParameterStub> =
                this@BridgeGenerationComponentsBuilder.cStringParameters.toSet()

        override val arrayGetterInfo: Map<PropertyAccessor.Getter, BridgeGenerationInfo> =
                this@BridgeGenerationComponentsBuilder.arrayGetterBridgeInfo.toMap()
    }
}

/**
 * Components that are not passed via StubIr but required for generation of wrappers.
 */
class WrapperGenerationInfo(val global: GlobalDecl, val passViaPointer: Boolean = false)

interface WrapperGenerationComponents {
    val getterToWrapperInfo: Map<PropertyAccessor.Getter.ExternalGetter, WrapperGenerationInfo>
    val setterToWrapperInfo: Map<PropertyAccessor.Setter.ExternalSetter, WrapperGenerationInfo>
}

class WrapperGenerationComponentsBuilder {

    val getterToWrapperInfo = mutableMapOf<PropertyAccessor.Getter.ExternalGetter, WrapperGenerationInfo>()
    val setterToWrapperInfo = mutableMapOf<PropertyAccessor.Setter.ExternalSetter, WrapperGenerationInfo>()

    fun build(): WrapperGenerationComponents = object : WrapperGenerationComponents {
        override val getterToWrapperInfo = this@WrapperGenerationComponentsBuilder.getterToWrapperInfo.toMap()

        override val setterToWrapperInfo = this@WrapperGenerationComponentsBuilder.setterToWrapperInfo.toMap()
    }
}

/**
 * Common part of all [StubIrBuilder] implementations.
 */
interface StubsBuildingContext {
    val configuration: InteropConfiguration

    fun mirror(type: Type): TypeMirror

    val declarationMapper: DeclarationMapper

    fun generateNextUniqueId(prefix: String): String

    val generatedObjCCategoriesMembers: MutableMap<ObjCClass, GeneratedObjCCategoriesMembers>

    val platform: KotlinPlatform

    /**
     * In some cases StubIr should be different for metadata and sourcecode modes.
     * For example, it is impossible to represent call to superclass constructor in
     * metadata directly and arguments should be passed via annotations instead.
     */
    val generationMode: GenerationMode

    fun isStrictEnum(enumDef: EnumDef): Boolean

    val macroConstantsByName: Map<String, MacroDef>

    fun tryCreateIntegralStub(type: Type, value: Long): IntegralConstantStub?

    fun tryCreateDoubleStub(type: Type, value: Double): DoubleConstantStub?

    val bridgeComponentsBuilder: BridgeGenerationComponentsBuilder

    val wrapperComponentsBuilder: WrapperGenerationComponentsBuilder

    fun getKotlinClassFor(objCClassOrProtocol: ObjCClassOrProtocol, isMeta: Boolean = false): Classifier

    fun getKotlinClassForPointed(structDecl: StructDecl): Classifier

<<<<<<< HEAD
    fun getKotlinName(funcDecl: FunctionDecl): Classifier

    fun getKotlinName(globalDecl: GlobalDecl): Classifier
=======
    fun isOverloading(func: FunctionDecl): Boolean
>>>>>>> a2e8bea9
}

/**
 *
 */
internal interface StubElementBuilder {
    val context: StubsBuildingContext

    fun build(): List<StubIrElement>
}

class StubsBuildingContextImpl(
        private val stubIrContext: StubIrContext
) : StubsBuildingContext {

    override val configuration: InteropConfiguration = stubIrContext.configuration
    override val platform: KotlinPlatform = stubIrContext.platform
    override val generationMode: GenerationMode = stubIrContext.generationMode
    val imports: Imports = stubIrContext.imports
    private val nativeIndex: NativeIndex = stubIrContext.nativeIndex

    private var theCounter = 0

    private val uniqFunctions = mutableSetOf<String>()
    override fun isOverloading(func: FunctionDecl) = !uniqFunctions.add(func.name) // TODO: params & return type.

    override fun generateNextUniqueId(prefix: String) =
            prefix + pkgName.replace('.', '_') + theCounter++

    override fun mirror(type: Type): TypeMirror = mirror(declarationMapper, type)

    /**
     * Indicates whether this enum should be represented as Kotlin enum.
     */

    override fun isStrictEnum(enumDef: EnumDef): Boolean = with(enumDef) {
        if (this.isAnonymous) {
            return false
        }

        val name = this.kotlinName

        if (name in configuration.strictEnums) {
            return true
        }

        if (name in configuration.nonStrictEnums) {
            return false
        }

        // Let the simple heuristic decide:
        return !this.constants.any { it.isExplicitlyDefined }
    }

    override val generatedObjCCategoriesMembers = mutableMapOf<ObjCClass, GeneratedObjCCategoriesMembers>()

    override val declarationMapper = object : DeclarationMapper {
        override fun getKotlinClassForPointed(structDecl: StructDecl): Classifier {
            val baseName = structDecl.kotlinName
            val pkg = when (platform) {
                KotlinPlatform.JVM -> pkgName
                KotlinPlatform.NATIVE -> if (structDecl.def == null) {
                    cnamesStructsPackageName // to be imported as forward declaration.
                } else {
                    getPackageFor(structDecl)
                }
            }
            return Classifier.topLevel(pkg, baseName)
        }

        override fun isMappedToStrict(enumDef: EnumDef): Boolean = isStrictEnum(enumDef)

        override fun getKotlinNameForValue(enumDef: EnumDef): String = enumDef.kotlinName

        override fun getKotlinName(funcDecl: FunctionDecl): Classifier {
            val baseName = funcDecl.kotlinName
            val pkg = when (platform) {
                KotlinPlatform.JVM -> pkgName
                KotlinPlatform.NATIVE -> getPackageFor(funcDecl)
            }
            return Classifier.topLevel(pkg, baseName)
        }

        override fun getKotlinName(globalDecl: GlobalDecl): Classifier {
            val baseName = globalDecl.kotlinName
            val pkg = pkgName // TODO: is it ok or not
            return Classifier.topLevel(pkg, baseName)
        }

        override fun getPackageFor(declaration: TypeDeclaration): String {
            return imports.getPackage(declaration.location) ?: pkgName
        }

        override val useUnsignedTypes: Boolean
            get() = when (platform) {
                KotlinPlatform.JVM -> false
                KotlinPlatform.NATIVE -> true
            }
    }

    override val macroConstantsByName: Map<String, MacroDef> =
            (nativeIndex.macroConstants + nativeIndex.wrappedMacros).associateBy { it.name }

    /**
     * The name to be used for this enum in Kotlin
     */
    val EnumDef.kotlinName: String
        get() = if (spelling.startsWith("enum ")) {
            spelling.substringAfter(' ')
        } else {
            assert (!isAnonymous)
            spelling
        }


    private val pkgName: String
        get() = configuration.pkgName

    /**
     * The name to be used for this struct in Kotlin
     */
    val StructDecl.kotlinName: String
        get() = stubIrContext.getKotlinName(this)

    val FunctionDecl.kotlinName: String
        get() = stubIrContext.getKotlinName(this)

    val GlobalDecl.kotlinName: String
        get() = stubIrContext.getKotlinName(this)

    override fun tryCreateIntegralStub(type: Type, value: Long): IntegralConstantStub? {
        val integerType = when (val unwrappedType = type.unwrapTypedefs()) {
            is IntegerType -> unwrappedType
            CharType -> IntegerType(1, true, "char")
            else -> return null
        }
        val size = integerType.size
        if (size != 1 && size != 2 && size != 4 && size != 8) return null
        return IntegralConstantStub(value, size, declarationMapper.isMappedToSigned(integerType))
    }

    override fun tryCreateDoubleStub(type: Type, value: Double): DoubleConstantStub? {
        val unwrappedType = type.unwrapTypedefs() as? FloatingType ?: return null
        val size = unwrappedType.size
        if (size != 4 && size != 8) return null
        return DoubleConstantStub(value, size)
    }

    override val bridgeComponentsBuilder = BridgeGenerationComponentsBuilder()

    override val wrapperComponentsBuilder = WrapperGenerationComponentsBuilder()

    override fun getKotlinClassFor(objCClassOrProtocol: ObjCClassOrProtocol, isMeta: Boolean): Classifier {
        return declarationMapper.getKotlinClassFor(objCClassOrProtocol, isMeta)
    }

    override fun getKotlinClassForPointed(structDecl: StructDecl): Classifier {
        val classifier = declarationMapper.getKotlinClassForPointed(structDecl)
        return classifier
    }

    override fun getKotlinName(funcDecl: FunctionDecl): Classifier {
        val classifier = declarationMapper.getKotlinName(funcDecl)
        return classifier
    }

    override fun getKotlinName(globalDecl: GlobalDecl): Classifier {
        val classifier = declarationMapper.getKotlinName(globalDecl)
        return classifier
    }
}

data class StubIrBuilderResult(
        val stubs: SimpleStubContainer,
        val declarationMapper: DeclarationMapper,
        val bridgeGenerationComponents: BridgeGenerationComponents,
        val wrapperGenerationComponents: WrapperGenerationComponents
)

/**
 * Produces [StubIrBuilderResult] for given [KotlinPlatform] using [InteropConfiguration].
 */
class StubIrBuilder(private val context: StubIrContext) {

    private val configuration = context.configuration
    private val nativeIndex: NativeIndex = context.nativeIndex

    private val classes = mutableListOf<ClassStub>()
    private val functions = mutableListOf<FunctionStub>()
    private val globals = mutableListOf<PropertyStub>()
    private val typealiases = mutableListOf<TypealiasStub>()
    private val containers = mutableListOf<SimpleStubContainer>()

    private fun addStubs(stubs: List<StubIrElement>) = stubs.forEach(this::addStub)

    private fun addStub(stub: StubIrElement) {
        when(stub) {
            is ClassStub -> classes += stub
            is FunctionStub -> functions += stub
            is PropertyStub -> globals += stub
            is TypealiasStub -> typealiases += stub
            is SimpleStubContainer -> containers += stub
            else -> error("Unexpected stub: $stub")
        }
    }

    private val excludedFunctions: Set<String>
        get() = configuration.excludedFunctions

    private val excludedMacros: Set<String>
        get() = configuration.excludedMacros

    private val buildingContext = StubsBuildingContextImpl(context)

    fun build(): StubIrBuilderResult {
        nativeIndex.objCProtocols.filter { !it.isForwardDeclaration }.forEach { generateStubsForObjCProtocol(it) }
        nativeIndex.objCClasses.filter { !it.isForwardDeclaration && !it.isNSStringSubclass()} .forEach { generateStubsForObjCClass(it) }
        nativeIndex.objCCategories.filter { !it.clazz.isNSStringSubclass() }.forEach { generateStubsForObjCCategory(it) }
        nativeIndex.structs.forEach { generateStubsForStruct(it) }
        nativeIndex.enums.forEach { generateStubsForEnum(it) }
        nativeIndex.cxxClasses.forEach { generateStubsForCxxClass(it) }
        nativeIndex.functions.filter { it.name !in excludedFunctions }.forEach { generateStubsForFunction(it) }
        nativeIndex.typedefs.forEach { generateStubsForTypedef(it) }
        nativeIndex.globals.filter { it.name !in excludedFunctions }.forEach { generateStubsForGlobal(it) }
        nativeIndex.macroConstants.filter { it.name !in excludedMacros }.forEach { generateStubsForMacroConstant(it) }
        nativeIndex.wrappedMacros.filter { it.name !in excludedMacros }.forEach { generateStubsForWrappedMacro(it) }

        val meta = StubContainerMeta()
        val stubs = SimpleStubContainer(
                meta,
                classes.toList(),
                functions.toList(),
                globals.toList(),
                typealiases.toList(),
                containers.toList()
        )
        return StubIrBuilderResult(
                stubs,
                buildingContext.declarationMapper,
                buildingContext.bridgeComponentsBuilder.build(),
                buildingContext.wrapperComponentsBuilder.build()
        )
    }

    private fun generateStubsForWrappedMacro(macro: WrappedMacroDef) {
        try {
            generateStubsForGlobal(GlobalDecl(macro.name, macro.type, isConst = true))
        } catch (e: Throwable) {
            context.log("Warning: cannot generate stubs for macro ${macro.name}")
        }
    }

    private fun generateStubsForMacroConstant(constant: ConstantDef) {
        try {
            addStubs(MacroConstantStubBuilder(buildingContext, constant).build())
        } catch (e: Throwable) {
            context.log("Warning: cannot generate stubs for constant ${constant.name}")
        }
    }

    private fun generateStubsForEnum(enumDef: EnumDef) {
        try {
            addStubs(EnumStubBuilder(buildingContext, enumDef).build())
        } catch (e: Throwable) {
            context.log("Warning: cannot generate definition for enum ${enumDef.spelling}")
        }
    }

    private fun generateStubsForFunction(func: FunctionDecl) {
        try {
            addStubs(FunctionStubBuilder(buildingContext, func, skipOverloads = true).build())
        } catch (e: Throwable) {
            context.log("Warning: cannot generate stubs for function ${func.name}")
        }
    }

    private fun generateStubsForStruct(decl: StructDecl) {
        try {
            addStubs(StructStubBuilder(buildingContext, decl).build())
        } catch (e: Throwable) {
            context.log("Warning: cannot generate definition for struct ${decl.spelling}")
        }
    }

    private fun generateStubsForCxxClass(decl: CxxClassDecl) {
        try {
            addStubs(CxxClassStubBuilder(buildingContext, decl).build())
        } catch (e: Throwable) {
            context.log("Warning: cannot generate definition for struct ${decl.spelling}")
        }
    }

    private fun generateStubsForTypedef(typedefDef: TypedefDef) {
        try {
            addStubs(TypedefStubBuilder(buildingContext, typedefDef).build())
        } catch (e: Throwable) {
            context.log("Warning: cannot generate typedef ${typedefDef.name}")
        }
    }

    private fun generateStubsForGlobal(global: GlobalDecl) {
        try {
            addStubs(GlobalStubBuilder(buildingContext, global).build())
        } catch (e: Throwable) {
            context.log("Warning: cannot generate stubs for global ${global.name}")
        }
    }

    private fun generateStubsForObjCProtocol(objCProtocol: ObjCProtocol) {
        addStubs(ObjCProtocolStubBuilder(buildingContext, objCProtocol).build())
    }

    private fun generateStubsForObjCClass(objCClass: ObjCClass) {
        addStubs(ObjCClassStubBuilder(buildingContext, objCClass).build())
    }

    private fun generateStubsForObjCCategory(objCCategory: ObjCCategory) {
        addStubs(ObjCCategoryStubBuilder(buildingContext, objCCategory).build())
    }
}<|MERGE_RESOLUTION|>--- conflicted
+++ resolved
@@ -124,13 +124,11 @@
 
     fun getKotlinClassForPointed(structDecl: StructDecl): Classifier
 
-<<<<<<< HEAD
     fun getKotlinName(funcDecl: FunctionDecl): Classifier
 
     fun getKotlinName(globalDecl: GlobalDecl): Classifier
-=======
+
     fun isOverloading(func: FunctionDecl): Boolean
->>>>>>> a2e8bea9
 }
 
 /**

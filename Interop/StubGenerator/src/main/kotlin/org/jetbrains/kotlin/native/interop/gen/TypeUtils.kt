/*
 * Copyright 2010-2017 JetBrains s.r.o.
 *
 * Licensed under the Apache License, Version 2.0 (the "License");
 * you may not use this file except in compliance with the License.
 * You may obtain a copy of the License at
 *
 * http://www.apache.org/licenses/LICENSE-2.0
 *
 * Unless required by applicable law or agreed to in writing, software
 * distributed under the License is distributed on an "AS IS" BASIS,
 * WITHOUT WARRANTIES OR CONDITIONS OF ANY KIND, either express or implied.
 * See the License for the specific language governing permissions and
 * limitations under the License.
 */

package org.jetbrains.kotlin.native.interop.gen

import org.jetbrains.kotlin.native.interop.indexer.*

val EnumDef.isAnonymous: Boolean
    get() = spelling.contains("(anonymous ") // TODO: it is a hack

val StructDecl.isAnonymous: Boolean
    get() = spelling.contains("(anonymous ") // TODO: it is a hack

/**
 * Returns the expression which could be used for this type in C code.
 * Note: the resulting string doesn't exactly represent this type, but it is enough for current purposes.
 *
 * TODO: use libclang to implement?
 */
fun Type.getStringRepresentation(): String = when (this) {
    VoidType -> "void"
    CharType -> "char"
    CBoolType -> "_Bool"
    ObjCBoolType -> "BOOL"
    is IntegerType -> this.spelling
    is FloatingType -> this.spelling

<<<<<<< HEAD
    is PointerType, is ArrayType, is CxxClassPointerType -> "void*"
=======
    is PointerType -> getPointerTypeStringRepresentation(this.pointeeType)
    is ArrayType -> getPointerTypeStringRepresentation(this.elemType)
>>>>>>> 6b7e4039

    is RecordType -> this.decl.spelling
    is CxxClassType -> this.decl.spelling

    is EnumType -> if (this.def.isAnonymous) {
        this.def.baseType.getStringRepresentation()
    } else {
        this.def.spelling
    }

    is Typedef -> this.def.aliased.getStringRepresentation()

    is ObjCPointer -> when (this) {
        is ObjCIdType -> "id$protocolQualifier"
        is ObjCClassPointer -> "Class$protocolQualifier"
        is ObjCObjectPointer -> "${def.name}$protocolQualifier*"
        is ObjCInstanceType -> TODO(this.toString()) // Must have already been handled.
        is ObjCBlockPointer -> "id"
    }

    else -> throw NotImplementedError()
}

fun getPointerTypeStringRepresentation(pointee: Type): String =
        (getStringRepresentationOfPointee(pointee) ?: "void") + "*"

private fun getStringRepresentationOfPointee(type: Type): String? {
    val unwrapped = type.unwrapTypedefs()

    return when (unwrapped) {
        is PrimitiveType -> unwrapped.getStringRepresentation()
        is PointerType -> getStringRepresentationOfPointee(unwrapped.pointeeType)?.plus("*")
        is CxxClassPointerType -> getStringRepresentationOfPointee(unwrapped.pointeeType)?.plus("*")
        is RecordType -> if (unwrapped.decl.isAnonymous || unwrapped.decl.spelling == "struct __va_list_tag") {
            null
        } else {
            unwrapped.decl.spelling
        }
        is CxxClassType -> if (unwrapped.decl.isAnonymous || unwrapped.decl.spelling == "struct __va_list_tag") {
            null
        } else {
            unwrapped.decl.spelling
        }
        else -> null
    }
}

private val ObjCQualifiedPointer.protocolQualifier: String
    get() = if (this.protocols.isEmpty()) "" else " <${protocols.joinToString { it.name }}>"

fun blockTypeStringRepresentation(type: ObjCBlockPointer): String {
    return buildString {
        append(type.returnType.getStringRepresentation())
        append("(^)")
        append("(")
        val blockParameters = if (type.parameterTypes.isEmpty()) {
            "void"
        } else {
            type.parameterTypes.joinToString { it.getStringRepresentation() }
        }
        append(blockParameters)
        append(")")
    }
}<|MERGE_RESOLUTION|>--- conflicted
+++ resolved
@@ -38,12 +38,9 @@
     is IntegerType -> this.spelling
     is FloatingType -> this.spelling
 
-<<<<<<< HEAD
-    is PointerType, is ArrayType, is CxxClassPointerType -> "void*"
-=======
     is PointerType -> getPointerTypeStringRepresentation(this.pointeeType)
     is ArrayType -> getPointerTypeStringRepresentation(this.elemType)
->>>>>>> 6b7e4039
+    is CxxClassPointerType -> getPointerTypeStringRepresentation(this.pointeeType)
 
     is RecordType -> this.decl.spelling
     is CxxClassType -> this.decl.spelling

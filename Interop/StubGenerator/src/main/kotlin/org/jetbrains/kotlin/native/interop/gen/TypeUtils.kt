/*
 * Copyright 2010-2017 JetBrains s.r.o.
 *
 * Licensed under the Apache License, Version 2.0 (the "License");
 * you may not use this file except in compliance with the License.
 * You may obtain a copy of the License at
 *
 * http://www.apache.org/licenses/LICENSE-2.0
 *
 * Unless required by applicable law or agreed to in writing, software
 * distributed under the License is distributed on an "AS IS" BASIS,
 * WITHOUT WARRANTIES OR CONDITIONS OF ANY KIND, either express or implied.
 * See the License for the specific language governing permissions and
 * limitations under the License.
 */

package org.jetbrains.kotlin.native.interop.gen

import org.jetbrains.kotlin.native.interop.indexer.*

val EnumDef.isAnonymous: Boolean
    get() = spelling.contains("(anonymous ") // TODO: it is a hack

val StructDecl.isAnonymous: Boolean
    get() = spelling.contains("(anonymous ") // TODO: it is a hack

/**
 * Returns the expression which could be used for this type in C code.
 * Note: the resulting string doesn't exactly represent this type, but it is enough for current purposes.
 *
 * TODO: use libclang to implement?
 */
fun Type.getStringRepresentation(): String = when (this) {
    VoidType -> "void"
    CharType -> "char"
    CBoolType -> "_Bool"
    CxxBoolType -> "bool"
    ObjCBoolType -> "BOOL"
    is IntegerType -> this.spelling
    is FloatingType -> this.spelling

<<<<<<< HEAD
    is PointerType -> getPointerTypeStringRepresentation(this.pointeeType, this.pointeeIsConst)
    is ArrayType -> getPointerTypeStringRepresentation(this.elemType, this is ConstArrayType)
    is CxxClassPointerType -> getPointerTypeStringRepresentation(this.pointeeType, this.pointeeIsConst)
    is CxxClassLValueRefType -> getPointerTypeStringRepresentation(this.pointeeType, this.pointeeIsConst)

    is LValueRefType -> getPointerTypeStringRepresentation(this.pointeeType, this.pointeeIsConst)
=======
    is VectorType -> this.spelling
    is PointerType -> getPointerTypeStringRepresentation(this.pointeeType)
    is ArrayType -> getPointerTypeStringRepresentation(this.elemType)
>>>>>>> c6fdbbf2

    is RecordType -> this.decl.spelling
    is CxxClassType -> this.decl.spelling

    is EnumType -> if (this.def.isAnonymous) {
        this.def.baseType.getStringRepresentation()
    } else {
        this.def.spelling
    }

    is Typedef -> this.def.aliased.getStringRepresentation()

    is ObjCPointer -> when (this) {
        is ObjCIdType -> "id$protocolQualifier"
        is ObjCClassPointer -> "Class$protocolQualifier"
        is ObjCObjectPointer -> "${def.name}$protocolQualifier*"
        is ObjCInstanceType -> TODO(this.toString()) // Must have already been handled.
        is ObjCBlockPointer -> "id"
    }

    else -> throw NotImplementedError()
}

fun getPointerTypeStringRepresentation(pointee: Type, pointeeIsConst: Boolean = false): String =
        getStringRepresentationOfConst(pointeeIsConst) + (getStringRepresentationOfPointee(pointee) ?: "void") + "*"

private fun getStringRepresentationOfConst(pointeeIsConst: Boolean): String =
        if (pointeeIsConst) "const " else ""

private fun getStringRepresentationOfPointee(type: Type): String? {
    val unwrapped = type.unwrapTypedefs()

    return when (unwrapped) {
        is PrimitiveType -> unwrapped.getStringRepresentation()
        is PointerType -> getStringRepresentationOfPointee(unwrapped.pointeeType)?.plus("*")
        is CxxClassPointerType -> getStringRepresentationOfPointee(unwrapped.pointeeType)?.plus("*")
        is RecordType -> if (unwrapped.decl.isAnonymous || unwrapped.decl.spelling == "struct __va_list_tag") {
            null
        } else {
            unwrapped.decl.spelling
        }
        is CxxClassType -> if (unwrapped.decl.isAnonymous || unwrapped.decl.spelling == "struct __va_list_tag") {
            null
        } else {
            unwrapped.decl.spelling
        }
        else -> null
    }
}

private val ObjCQualifiedPointer.protocolQualifier: String
    get() = if (this.protocols.isEmpty()) "" else " <${protocols.joinToString { it.name }}>"

fun blockTypeStringRepresentation(type: ObjCBlockPointer): String {
    return buildString {
        append(type.returnType.getStringRepresentation())
        append("(^)")
        append("(")
        val blockParameters = if (type.parameterTypes.isEmpty()) {
            "void"
        } else {
            type.parameterTypes.joinToString { it.getStringRepresentation() }
        }
        append(blockParameters)
        append(")")
    }
}<|MERGE_RESOLUTION|>--- conflicted
+++ resolved
@@ -39,18 +39,13 @@
     is IntegerType -> this.spelling
     is FloatingType -> this.spelling
 
-<<<<<<< HEAD
+    is VectorType -> this.spelling
     is PointerType -> getPointerTypeStringRepresentation(this.pointeeType, this.pointeeIsConst)
     is ArrayType -> getPointerTypeStringRepresentation(this.elemType, this is ConstArrayType)
     is CxxClassPointerType -> getPointerTypeStringRepresentation(this.pointeeType, this.pointeeIsConst)
     is CxxClassLValueRefType -> getPointerTypeStringRepresentation(this.pointeeType, this.pointeeIsConst)
 
     is LValueRefType -> getPointerTypeStringRepresentation(this.pointeeType, this.pointeeIsConst)
-=======
-    is VectorType -> this.spelling
-    is PointerType -> getPointerTypeStringRepresentation(this.pointeeType)
-    is ArrayType -> getPointerTypeStringRepresentation(this.elemType)
->>>>>>> c6fdbbf2
 
     is RecordType -> this.decl.spelling
     is CxxClassType -> this.decl.spelling

--- conflicted
+++ resolved
@@ -518,12 +518,8 @@
                 if (stubType.nullable) append(")?")
             }
             is TypeParameterType -> "${stubType.name}$nullable"
-        }
-<<<<<<< HEAD
-        is SymbolicStubType -> stubType.name + if (stubType.nullable) "?" else ""
-        is ContextAllocationStubType -> "NativePlacement"
-=======
->>>>>>> 6ec6d28b
+            is ContextAllocationStubType -> "NativePlacement"
+        }
     }
 
     private fun renderValueUsage(value: ValueStub): String = when (value) {

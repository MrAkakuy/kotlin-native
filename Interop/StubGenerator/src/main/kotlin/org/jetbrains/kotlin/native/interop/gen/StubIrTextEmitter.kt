--- conflicted
+++ resolved
@@ -518,10 +518,8 @@
             "@Deprecated(${annotationStub.message.quoteAsKotlinLiteral()}, " +
                     "ReplaceWith(${annotationStub.replaceWith.quoteAsKotlinLiteral()}), " +
                     "DeprecationLevel.ERROR)"
-<<<<<<< HEAD
         is AnnotationStub.PublishedApi ->
             "@PublishedApi"
-=======
         is AnnotationStub.CEnumEntryAlias,
         is AnnotationStub.CEnumVarTypeSize,
         is AnnotationStub.CStruct.MemberAt,
@@ -529,7 +527,6 @@
         is AnnotationStub.CStruct.BitField,
         is AnnotationStub.CStruct.VarType ->
             error("${annotationStub.classifier.fqName} annotation is unsupported in textual mode")
->>>>>>> a2e8bea9
     }
 
     private fun renderEnumEntry(enumEntryStub: EnumEntryStub): String =

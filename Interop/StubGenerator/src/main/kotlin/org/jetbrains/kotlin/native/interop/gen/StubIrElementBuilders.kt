/*
 * Copyright 2010-2019 JetBrains s.r.o. Use of this source code is governed by the Apache 2.0 license
 * that can be found in the LICENSE file.
 */
package org.jetbrains.kotlin.native.interop.gen

import org.jetbrains.kotlin.native.interop.gen.jvm.KotlinPlatform
import org.jetbrains.kotlin.native.interop.indexer.*

internal class MacroConstantStubBuilder(
        override val context: StubsBuildingContext,
        private val constant: ConstantDef
) : StubElementBuilder {
    override fun build(): List<StubIrElement> {
        val kotlinName = constant.name
        val declaration = when (constant) {
            is IntegerConstantDef -> {
                val literal = context.tryCreateIntegralStub(constant.type, constant.value) ?: return emptyList()
                val kotlinType = WrapperStubType(context.mirror(constant.type).argType)
                when (context.platform) {
                    KotlinPlatform.NATIVE -> PropertyStub(kotlinName, kotlinType, PropertyStub.Kind.Constant(literal))
                    // No reason to make it const val with backing field on Kotlin/JVM yet:
                    KotlinPlatform.JVM -> {
                        val getter = PropertyAccessor.Getter.SimpleGetter(constant = literal)
                        PropertyStub(kotlinName, kotlinType, PropertyStub.Kind.Val(getter))
                    }
                }
            }
            is FloatingConstantDef -> {
                val literal = context.tryCreateDoubleStub(constant.type, constant.value) ?: return emptyList()
                val kotlinType = WrapperStubType(context.mirror(constant.type).argType)
                val getter = PropertyAccessor.Getter.SimpleGetter(constant = literal)
                PropertyStub(kotlinName, kotlinType, PropertyStub.Kind.Val(getter))
            }
            is StringConstantDef -> {
                val literal = StringConstantStub(constant.value.quoteAsKotlinLiteral())
                val kotlinType = WrapperStubType(KotlinTypes.string)
                val getter = PropertyAccessor.Getter.SimpleGetter(constant = literal)
                PropertyStub(kotlinName, kotlinType, PropertyStub.Kind.Val(getter))
            }
            else -> return emptyList()
        }
        return listOf(declaration)
    }
}

internal class StructStubBuilder(
        override val context: StubsBuildingContext,
        private val decl: StructDecl
) : StubElementBuilder {
    override fun build(): List<StubIrElement> {
        val platform = context.platform
        val def = decl.def ?: return generateForwardStruct(decl)

        val structAnnotation: AnnotationStub? = if (platform == KotlinPlatform.JVM) {
            if (def.kind == StructDef.Kind.STRUCT && def.fieldsHaveDefaultAlignment()) {
                AnnotationStub.CNaturalStruct(def.members)
            } else {
                null
            }
        } else {
            tryRenderStructOrUnion(def)?.let {
                AnnotationStub.CStruct(it)
            }
        }
        val classifier = context.getKotlinClassForPointed(decl)

        val fields: List<PropertyStub?> = def.fields.map { field ->
            try {
                assert(field.name.isNotEmpty())
                assert(field.offset % 8 == 0L)
                val offset = field.offset / 8
                val fieldRefType = context.mirror(field.type)
                val unwrappedFieldType = field.type.unwrapTypedefs()
                if (unwrappedFieldType is ArrayType) {
                    val type = (fieldRefType as TypeMirror.ByValue).valueType
                    val annotations = if (platform == KotlinPlatform.JVM) {
                        val length = getArrayLength(unwrappedFieldType)
                        // TODO: @CLength should probably be used on types instead of properties.
                        listOf(AnnotationStub.CLength(length))
                    } else {
                        emptyList()
                    }
                    val kind = PropertyStub.Kind.Val(PropertyAccessor.Getter.ArrayMemberAt(offset))
                    // TODO: Should receiver be added?
                    PropertyStub(field.name, WrapperStubType(type), kind, annotations = annotations)
                } else {
                    val pointedType = WrapperStubType(fieldRefType.pointedType)
                    val pointedTypeArgument = TypeArgumentStub(pointedType)
                    if (fieldRefType is TypeMirror.ByValue) {
                        val kind = PropertyStub.Kind.Var(
                                PropertyAccessor.Getter.MemberAt(offset, typeArguments = listOf(pointedTypeArgument), hasValueAccessor = true),
                                PropertyAccessor.Setter.MemberAt(offset, typeArguments = listOf(pointedTypeArgument))
                        )
                        PropertyStub(field.name, WrapperStubType(fieldRefType.argType), kind)
                    } else {
                        val kind = PropertyStub.Kind.Val(PropertyAccessor.Getter.MemberAt(offset, hasValueAccessor = false))
                        PropertyStub(field.name, pointedType, kind)
                    }
                }
            } catch (e: Throwable) {
                null
            }
        }

        val bitFields: List<PropertyStub> = def.bitFields.map { field ->
            val typeMirror = context.mirror(field.type)
            val typeInfo = typeMirror.info
            val kotlinType = typeMirror.argType
            val signed = field.type.isIntegerTypeSigned()
            val readBits = PropertyAccessor.Getter.ReadBits(field.offset, field.size, signed)
            val writeBits = PropertyAccessor.Setter.WriteBits(field.offset, field.size)
            // TODO: Use something instead of [GlobalGetterBridgeInfo].
            context.bridgeComponentsBuilder.getterToBridgeInfo[readBits] = BridgeGenerationComponents.GlobalGetterBridgeInfo("", typeInfo, false)
            context.bridgeComponentsBuilder.setterToBridgeInfo[writeBits] = BridgeGenerationComponents.GlobalSetterBridgeInfo("", typeInfo)
            val kind = PropertyStub.Kind.Var(readBits, writeBits)
            PropertyStub(field.name, WrapperStubType(kotlinType), kind)
        }

        val superClass = SymbolicStubType("CStructVar")
        val rawPtrConstructorParam = ConstructorParameterStub("rawPtr", SymbolicStubType("NativePtr"))
        val superClassInit = SuperClassInit(superClass, listOf(GetConstructorParameter(rawPtrConstructorParam)))

        // TODO: How we will differ Type and CStructVar.Type?
        val companionSuper = SymbolicStubType("Type")
        val typeSize = listOf(IntegralConstantStub(def.size, 4, true), IntegralConstantStub(def.align.toLong(), 4, true))
        val companionSuperInit = SuperClassInit(companionSuper, typeSize)
        val companion = ClassStub.Companion(companionSuperInit)

        return listOf(ClassStub.Simple(
                classifier,
                origin = StubOrigin.Struct(decl),
                properties = fields.filterNotNull() + if (platform == KotlinPlatform.NATIVE) bitFields else emptyList(),
                functions = emptyList(),
                modality = ClassStubModality.NONE,
                annotations = listOfNotNull(structAnnotation),
                superClassInit = superClassInit,
                constructorParameters = listOf(rawPtrConstructorParam),
                companion = companion
        ))
    }

    private fun getArrayLength(type: ArrayType): Long {
        val unwrappedElementType = type.elemType.unwrapTypedefs()
        val elementLength = if (unwrappedElementType is ArrayType) {
            getArrayLength(unwrappedElementType)
        } else {
            1L
        }

        val elementCount = when (type) {
            is ConstArrayType -> type.length
            is IncompleteArrayType -> 0L
            else -> TODO(type.toString())
        }

        return elementLength * elementCount
    }

    private tailrec fun Type.isIntegerTypeSigned(): Boolean = when (this) {
        is IntegerType -> this.isSigned
        is BoolType -> false
        is EnumType -> this.def.baseType.isIntegerTypeSigned()
        is Typedef -> this.def.aliased.isIntegerTypeSigned()
        else -> error(this)
    }

    /**
     * Produces to [out] the definition of Kotlin class representing the reference to given forward (incomplete) struct.
     */
    private fun generateForwardStruct(s: StructDecl): List<StubIrElement> = when (context.platform) {
        KotlinPlatform.JVM -> {
            val classifier = context.getKotlinClassForPointed(s)
            val superClass = SymbolicStubType("COpaque")
            val rawPtrConstructorParam = ConstructorParameterStub("rawPtr", SymbolicStubType("NativePtr"))
            val superClassInit = SuperClassInit(superClass, listOf(GetConstructorParameter(rawPtrConstructorParam)))
            val origin = StubOrigin.Struct(s)
            listOf(ClassStub.Simple(classifier, ClassStubModality.NONE, listOf(rawPtrConstructorParam), superClassInit, origin = origin))
        }
        KotlinPlatform.NATIVE -> emptyList()
    }
}

internal class EnumStubBuilder(
        override val context: StubsBuildingContext,
        private val enumDef: EnumDef
) : StubElementBuilder {
    override fun build(): List<StubIrElement> {
        if (!context.isStrictEnum(enumDef)) {
            return generateEnumAsConstants(enumDef)
        }
        val baseTypeMirror = context.mirror(enumDef.baseType)
        val baseType = WrapperStubType(baseTypeMirror.argType)

        val clazz = (context.mirror(EnumType(enumDef)) as TypeMirror.ByValue).valueType.classifier
        val qualifier = ConstructorParameterStub.Qualifier.VAL(overrides = true)
        val valueParamStub = ConstructorParameterStub("value", baseType, qualifier)

        val canonicalsByValue = enumDef.constants
                .groupingBy { it.value }
                .reduce { _, accumulator, element ->
                    if (element.isMoreCanonicalThan(accumulator)) {
                        element
                    } else {
                        accumulator
                    }
                }
        val (canonicalConstants, aliasConstants) = enumDef.constants.partition { canonicalsByValue[it.value] == it }

        val canonicalEntries = canonicalConstants.map { constant ->
            val literal = context.tryCreateIntegralStub(enumDef.baseType, constant.value)
                    ?: error("Cannot create enum value ${constant.value} of type ${enumDef.baseType}")
            val aliases = aliasConstants.filter { it.value == constant.value }.map { EnumEntryStub.Alias(it.name) }
            EnumEntryStub(constant.name, literal, aliases)
        }

        val enum = ClassStub.Enum(clazz, canonicalEntries,
                origin = StubOrigin.Enum(enumDef),
                constructorParameters = listOf(valueParamStub),
                interfaces = listOf(SymbolicStubType("CEnum"))
        )
        context.bridgeComponentsBuilder.enumToTypeMirror[enum] = baseTypeMirror

        return listOf(enum)
    }


    private fun EnumConstant.isMoreCanonicalThan(other: EnumConstant): Boolean = with(other.name.toLowerCase()) {
        contains("min") || contains("max") ||
                contains("first") || contains("last") ||
                contains("begin") || contains("end")
    }

    /**
     * Produces to [out] the Kotlin definitions for given enum which shouldn't be represented as Kotlin enum.
     */
    private fun generateEnumAsConstants(e: EnumDef): List<StubIrElement> {
        // TODO: if this enum defines e.g. a type of struct field, then it should be generated inside the struct class
        //  to prevent name clashing

        val entries = mutableListOf<PropertyStub>()
        val typealiases = mutableListOf<TypealiasStub>()

        val constants = e.constants.filter {
            // Macro "overrides" the original enum constant.
            it.name !in context.macroConstantsByName
        }

        val kotlinType: KotlinType

        val baseKotlinType = context.mirror(e.baseType).argType
        val meta = if (e.isAnonymous) {
            kotlinType = baseKotlinType
            StubContainerMeta(textAtStart = if (constants.isNotEmpty()) "// ${e.spelling}:" else "")
        } else {
            val typeMirror = context.mirror(EnumType(e))
            if (typeMirror !is TypeMirror.ByValue) {
                error("unexpected enum type mirror: $typeMirror")
            }

            val varTypeName = typeMirror.info.constructPointedType(typeMirror.valueType)
            val varTypeClassifier = typeMirror.pointedType.classifier
            val valueTypeClassifier = typeMirror.valueType.classifier
            typealiases += TypealiasStub(ClassifierStubType(varTypeClassifier), WrapperStubType(varTypeName))
            typealiases += TypealiasStub(ClassifierStubType(valueTypeClassifier), WrapperStubType(baseKotlinType))

            kotlinType = typeMirror.valueType
            StubContainerMeta()
        }

        for (constant in constants) {
            val literal = context.tryCreateIntegralStub(e.baseType, constant.value) ?: continue
            val getter = PropertyAccessor.Getter.SimpleGetter(constant = literal)
            val kind = PropertyStub.Kind.Val(getter)
            entries += PropertyStub(
                    constant.name,
                    WrapperStubType(kotlinType),
                    kind,
                    MemberStubModality.FINAL,
                    null
            )
        }
        val container = SimpleStubContainer(
                meta,
                properties = entries.toList(),
                typealiases = typealiases.toList()
        )
        return listOf(container)
    }
}

internal class CxxClassStubBuilder(
        override val context: StubsBuildingContext,
        private val decl: CxxClassDecl
) : StubElementBuilder {
    override fun build(): List<StubIrElement> {
        val platform = context.platform
        val def = decl.def ?: return generateForwardClass(decl)

        val structAnnotation: AnnotationStub? = if (platform == KotlinPlatform.JVM) {
            if (def.kind == StructDef.Kind.STRUCT && def.fieldsHaveDefaultAlignment()) {
                AnnotationStub.CNaturalStruct(def.members)
            } else {
                null
            }
        } else {
            tryRenderStructOrUnion(def)?.let {
                AnnotationStub.CStruct(it)
            }
        }
        val classifier = context.getKotlinClassForPointed(decl)

        val modality = when (context.configuration.library.language) {
            Language.CPP -> {
                if (decl.isAbstract)
                    ClassStubModality.ABSTRACT
                else
                    ClassStubModality.OPEN
            }
            else -> ClassStubModality.NONE
        }

        val fields: List<PropertyStub?> = def.fields.map { field ->
            try {
                assert(field.name.isNotEmpty())
                assert(field.offset % 8 == 0L)
                val offset = field.offset / 8
                val fieldRefType = context.mirror(field.type)
                val unwrappedFieldType = field.type.unwrapTypedefs()
                if (unwrappedFieldType is ArrayType) {
                    val type = (fieldRefType as TypeMirror.ByValue).valueType
                    val annotations = if (platform == KotlinPlatform.JVM) {
                        val length = getArrayLength(unwrappedFieldType)
                        // TODO: @CLength should probably be used on types instead of properties.
                        listOf(AnnotationStub.CLength(length))
                    } else {
                        emptyList()
                    }
                    val kind = PropertyStub.Kind.Val(PropertyAccessor.Getter.ArrayMemberAt(offset))
                    // TODO: Should receiver be added?
                    PropertyStub(field.name, WrapperStubType(type), kind, annotations = annotations)
                } else {
                    val pointedType = WrapperStubType(fieldRefType.pointedType)
                    val pointedTypeArgument = TypeArgumentStub(pointedType)
                    if (fieldRefType is TypeMirror.ByValue) {
                        val kind = PropertyStub.Kind.Var(
                                PropertyAccessor.Getter.MemberAt(offset, typeArguments = listOf(pointedTypeArgument), hasValueAccessor = true),
                                PropertyAccessor.Setter.MemberAt(offset, typeArguments = listOf(pointedTypeArgument))
                        )
                        PropertyStub(field.name, WrapperStubType(fieldRefType.argType), kind)
                    } else if (unwrappedFieldType is CxxClassType) {
                        val kind = PropertyStub.Kind.Val(PropertyAccessor.Getter.CxxClassMemberAt(offset, pointedType))
                        PropertyStub(field.name, pointedType, kind)
                    } else {
                        val kind = PropertyStub.Kind.Val(PropertyAccessor.Getter.MemberAt(offset, hasValueAccessor = false))
                        PropertyStub(field.name, pointedType, kind)
                    }
                }
            } catch (e: Throwable) {
                null
            }
        }

        val bitFields: List<PropertyStub> = def.bitFields.map { field ->
            val typeMirror = context.mirror(field.type)
            val typeInfo = typeMirror.info
            val kotlinType = typeMirror.argType
            val signed = field.type.isIntegerTypeSigned()
            val readBits = PropertyAccessor.Getter.ReadBits(field.offset, field.size, signed)
            val writeBits = PropertyAccessor.Setter.WriteBits(field.offset, field.size)
            // TODO: Use something instead of [GlobalGetterBridgeInfo].
            context.bridgeComponentsBuilder.getterToBridgeInfo[readBits] = BridgeGenerationComponents.GlobalGetterBridgeInfo("", typeInfo, false)
            context.bridgeComponentsBuilder.setterToBridgeInfo[writeBits] = BridgeGenerationComponents.GlobalSetterBridgeInfo("", typeInfo)
            val kind = PropertyStub.Kind.Var(readBits, writeBits)
            PropertyStub(field.name, WrapperStubType(kotlinType), kind)
        }

        val functions: List<FunctionStub> = def.functions.flatMap {
            FunctionStubBuilder(context, it).build()
        }.filterIsInstance<FunctionStub>()
        val staticFunctions: List<FunctionStub> = def.staticFunctions.flatMap {
            FunctionStubBuilder(context, it).build()
        }.filterIsInstance<FunctionStub>()

        val constructors = def.constructors.flatMap {
            ConstructorStubBuilder(context, it, classifier).build()
        }.filterIsInstance<ConstructorStub>()

        val chainConstructor = ConstructorStub(
                parameters = listOf(
                        FunctionParameterStub("body", SymbolicStubType("CStructVar")),
                        FunctionParameterStub("context", SymbolicStubType("NativePlacement? = null"))
                ),
                annotations = listOf(AnnotationStub.PublishedApi()),
                origin = StubOrigin.None,
                isDefault = true,
                chainCall = listOf(StringConstantStub("body"), StringConstantStub("context")),
                chainCallType = ConstructorStub.ChainCallType.SUPER,
                visibility = VisibilityModifier.INTERNAL
        )
        val destructor = FunctionStub(
                name = "destructor",
                returnType = WrapperStubType(KotlinTypes.unit),
                parameters = emptyList(),
                origin = StubOrigin.Function(def.destructor),
                annotations = emptyList(),
                receiver = null,
                modality = MemberStubModality.OVERRIDE
        )
        val reinterpretCPointer = when (modality) {
            ClassStubModality.ABSTRACT -> null
            else -> {
                FunctionStub(
                        name = "reinterpret",
                        returnType = ClassifierStubType(classifier),
                        parameters = listOf(FunctionParameterStub("ptr", SymbolicStubType("CPointer<*>"))),
                        origin = StubOrigin.None,
                        annotations = emptyList(),
                        receiver = null,
                        modality = MemberStubModality.FINAL,
                        kotlinFunctionAlias = "${classifier.topLevelName}(ptr.reinterpret<CStructVar>().pointed)"
                )
            }
        }
        val reinterpretCPointed = when (modality) {
            ClassStubModality.ABSTRACT -> null
            else -> {
                FunctionStub(
                        name = "reinterpret",
                        returnType = ClassifierStubType(classifier),
                        parameters = listOf(FunctionParameterStub("ptd", SymbolicStubType("NativePointed"))),
                        origin = StubOrigin.None,
                        annotations = emptyList(),
                        receiver = null,
                        modality = MemberStubModality.FINAL,
                        kotlinFunctionAlias = "${classifier.topLevelName}(ptd.reinterpret<CStructVar>())"
                )
            }
        }

        val superClass = SymbolicStubType(
                if (decl.bases.isEmpty())
                    "CxxClass"
                else
                    context.getKotlinClassForPointed(decl.bases.first()).topLevelName
        )

        // TODO: How we will differ Type and CStructVar.Type?
        val companionSuper = SymbolicStubType("Type")
        val typeSize = listOf(IntegralConstantStub(def.size, 4, true), IntegralConstantStub(def.align.toLong(), 4, true))
        val companionSuperInit = SuperClassInit(companionSuper, typeSize)
        val companion = ClassStub.Companion(
                companionSuperInit,
                functions = listOfNotNull(reinterpretCPointer, reinterpretCPointed) + staticFunctions
        )

        return listOf(ClassStub.Simple(
                classifier,
                origin = StubOrigin.CxxClass(decl),
                properties = fields.filterNotNull() + if (platform == KotlinPlatform.NATIVE) bitFields else emptyList(),
                functions = (listOf(chainConstructor) + constructors) + (listOf(destructor) + functions),
                modality = modality,
                annotations = listOfNotNull(structAnnotation),
                superClassInit = SuperClassInit(superClass),
                constructorParameters = emptyList(),
                companion = companion
        ))
    }

    private fun getArrayLength(type: ArrayType): Long {
        val unwrappedElementType = type.elemType.unwrapTypedefs()
        val elementLength = if (unwrappedElementType is ArrayType) {
            getArrayLength(unwrappedElementType)
        } else {
            1L
        }

        val elementCount = when (type) {
            is ConstArrayType -> type.length
            is IncompleteArrayType -> 0L
            else -> TODO(type.toString())
        }

        return elementLength * elementCount
    }

    private tailrec fun Type.isIntegerTypeSigned(): Boolean = when (this) {
        is IntegerType -> this.isSigned
        is BoolType -> false
        is EnumType -> this.def.baseType.isIntegerTypeSigned()
        is Typedef -> this.def.aliased.isIntegerTypeSigned()
        else -> error(this)
    }

    /**
     * Produces to [out] the definition of Kotlin class representing the reference to given forward (incomplete) struct.
     */
    private fun generateForwardClass(c: CxxClassDecl): List<StubIrElement> = when (context.platform) {
        KotlinPlatform.JVM -> {
            val classifier = context.getKotlinClassForPointed(c)
            val superClass = SymbolicStubType("COpaque")
            val rawPtrConstructorParam = ConstructorParameterStub("rawPtr", SymbolicStubType("NativePtr"))
            val superClassInit = SuperClassInit(superClass, listOf(GetConstructorParameter(rawPtrConstructorParam)))
            val origin = StubOrigin.CxxClass(c)
            listOf(ClassStub.Simple(
                    classifier,
                    ClassStubModality.NONE,
                    listOf(rawPtrConstructorParam),
                    superClassInit,
                    origin = origin
            ))
        }
        KotlinPlatform.NATIVE -> emptyList()
    }
}

internal abstract class FunctionalStubBuilder(
        override val context: StubsBuildingContext,
        private val parameters: List<Parameter>,
        private val functionName: String,
        private val isVararg: Boolean
) : StubElementBuilder {
    override fun build(): List<StubIrElement> {
        val platform = context.platform
        val parameters = mutableListOf<FunctionParameterStub>()

        this.parameters.forEachIndexed { index, parameter ->
            val parameterName = parameter.name.let {
                if (it == null || it.isEmpty()) {
                    "arg$index"
                } else {
                    it
                }
            }

            val representAsValuesRef = representCFunctionParameterAsValuesRef(parameter.type)
            val origin = StubOrigin.FunctionParameter(parameter)
            parameters += when {
                representCFunctionParameterAsString(parameter.type) -> {
                    val annotations = when (platform) {
                        KotlinPlatform.JVM -> emptyList()
                        KotlinPlatform.NATIVE -> listOf(AnnotationStub.CCall.CString)
                    }
                    val type = WrapperStubType(KotlinTypes.string.makeNullable())
                    val functionParameterStub = FunctionParameterStub(parameterName, type, annotations, origin = origin)
                    context.bridgeComponentsBuilder.cStringParameters += functionParameterStub
                    functionParameterStub
                }
                representCFunctionParameterAsWString(parameter.type) -> {
                    val annotations = when (platform) {
                        KotlinPlatform.JVM -> emptyList()
                        KotlinPlatform.NATIVE -> listOf(AnnotationStub.CCall.WCString)
                    }
                    val type = WrapperStubType(KotlinTypes.string.makeNullable())
                    val functionParameterStub = FunctionParameterStub(parameterName, type, annotations, origin = origin)
                    context.bridgeComponentsBuilder.wCStringParameters += functionParameterStub
                    functionParameterStub
                }
                representAsValuesRef != null -> {
                    FunctionParameterStub(parameterName, WrapperStubType(representAsValuesRef), origin = origin)
                }
                else -> {
                    val mirror = context.mirror(parameter.type)
                    val type = WrapperStubType(mirror.argType)
                    FunctionParameterStub(parameterName, type, origin = origin)
                }
            }
        }

        val annotations: List<AnnotationStub>
        val mustBeExternal: Boolean
<<<<<<< HEAD
        if (!isVararg || platform != KotlinPlatform.NATIVE) {
=======
        if (platform == KotlinPlatform.JVM) {
>>>>>>> 6b7e4039
            annotations = emptyList()
            mustBeExternal = false
        } else {
            if (func.isVararg) {
                val type = WrapperStubType(KotlinTypes.any.makeNullable())
                parameters += FunctionParameterStub("variadicArguments", type, isVararg = true)
            }
            annotations = listOf(AnnotationStub.CCall.Symbol(context.generateNextUniqueId("knifunptr_") + "_${func.name}"))
            mustBeExternal = true
        }

        return build(parameters, annotations, mustBeExternal)
    }


    protected abstract fun build(parameters: List<FunctionParameterStub>,
                                 annotations: List<AnnotationStub>,
                                 mustBeExternal: Boolean): List<StubIrElement>


    private fun representCFunctionParameterAsValuesRef(type: Type): KotlinType? {
        val pointeeType = when (type) {
            is PointerType -> type.pointeeType
            is ArrayType -> type.elemType
            else -> return null
        }

        val unwrappedPointeeType = pointeeType.unwrapTypedefs()

        if (unwrappedPointeeType is VoidType) {
            // Represent `void*` as `CValuesRef<*>?`:
            return KotlinTypes.cValuesRef.typeWith(StarProjection).makeNullable()
        }

        if (unwrappedPointeeType is FunctionType) {
            // Don't represent function pointer as `CValuesRef<T>?` currently:
            return null
        }

        if (unwrappedPointeeType is ArrayType) {
            return representCFunctionParameterAsValuesRef(pointeeType)
        }


        return KotlinTypes.cValuesRef.typeWith(context.mirror(pointeeType).pointedType).makeNullable()
    }


    private val platformWStringTypes = setOf("LPCWSTR", "std::__cxx11::basic_string<wchar_t>")

    private val noStringConversion: Set<String>
        get() = context.configuration.noStringConversion

    private fun Type.isAliasOf(names: Set<String>): Boolean {
        var type = this
        while (type is Typedef) {
            if (names.contains(type.def.name)) return true
            type = type.def.aliased
        }
        return false
    }

    private fun representCFunctionParameterAsString(type: Type): Boolean {
        val unwrappedType = type.unwrapTypedefs()
        return unwrappedType is PointerType && unwrappedType.pointeeIsConst &&
                unwrappedType.pointeeType.unwrapTypedefs() == CharType &&
                !noStringConversion.contains(functionName)
    }

    // We take this approach as generic 'const short*' shall not be used as String.
    private fun representCFunctionParameterAsWString(type: Type) = type.isAliasOf(platformWStringTypes)
            && !noStringConversion.contains(functionName)
}

internal class FunctionStubBuilder(
        override val context: StubsBuildingContext,
        private val func: FunctionDecl
) : FunctionalStubBuilder(context, func.parameters, func.name, func.isVararg) {
    override fun build(parameters: List<FunctionParameterStub>, annotations: List<AnnotationStub>, mustBeExternal: Boolean): List<StubIrElement> {
        val returnType = WrapperStubType(if (func.returnsVoid()) {
            KotlinTypes.unit
        } else {
            context.mirror(func.returnType).argType
        })

        val modality = if (func is CxxClassFunctionDecl) {
            when {
                func.isPureVirtual -> MemberStubModality.ABSTRACT
                func.isVirtual -> {
                    val proto = func.owner.bases.getOrNull(0)?.findFunctionProto(func)
                    if (proto != null) MemberStubModality.OVERRIDE else MemberStubModality.OPEN
                }
                else -> MemberStubModality.FINAL
            }
        } else MemberStubModality.FINAL

        val functionStub = FunctionStub(
                if (context.configuration.library.language == Language.CPP && func.name.contains('~'))
                    "destructor"
                else
                    context.getKotlinName(func).topLevelName,
                returnType,
                parameters.toList(),
                StubOrigin.Function(func),
                annotations,
                mustBeExternal,
                null,
                modality
        )
        return listOf(functionStub)
    }

    private fun FunctionDecl.returnsVoid(): Boolean = this.returnType.unwrapTypedefs() is VoidType

    private fun CxxClassDecl.findFunctionProto(func: CxxClassFunctionDecl): CxxClassFunctionDecl? {
        return def?.functions?.find {
                it.name == func.name
                        && it.parameters.map { it.type.unwrapTypedefs() } == func.parameters.map { it.type.unwrapTypedefs() }
                        && it.returnType.unwrapTypedefs() == func.returnType.unwrapTypedefs()
                        && (it.isVirtual || it.isPureVirtual)
        } ?: bases.getOrNull(0)?.findFunctionProto(func)
    }
}

internal class ConstructorStubBuilder(
        override val context: StubsBuildingContext,
        private val constructor: CxxClassConstructorDecl,
        private val owner: Classifier
) : FunctionalStubBuilder(context, constructor.parameters, "", constructor.isVararg) {
    override fun build(parameters: List<FunctionParameterStub>, annotations: List<AnnotationStub>, mustBeExternal: Boolean): List<StubIrElement> {
        val constructorStub = ConstructorStub(
                listOf(FunctionParameterStub("context", ContextAllocationStubType())) + parameters,
                annotations,
                StubOrigin.Constructor(constructor),
                constructor.owner.isAbstract,
                listOf(ContextAllocationStub()),
                ConstructorStub.ChainCallType.SUPER
        )
        return listOf(constructorStub)
    }
}

internal class GlobalStubBuilder(
        override val context: StubsBuildingContext,
        private val global: GlobalDecl
) : StubElementBuilder {
    override fun build(): List<StubIrElement> {
        val mirror = context.mirror(global.type)
        val unwrappedType = global.type.unwrapTypedefs()

        val name = context.getKotlinName(global).topLevelName

        val kotlinType: KotlinType
        val kind: PropertyStub.Kind
        when (unwrappedType) {
            is ArrayType -> {
                kotlinType = (mirror as TypeMirror.ByValue).valueType
                val getter = PropertyAccessor.Getter.SimpleGetter()
                val extra = BridgeGenerationComponents.GlobalGetterBridgeInfo(global.name, mirror.info, isArray = true)
                context.bridgeComponentsBuilder.getterToBridgeInfo[getter] = extra
                kind = PropertyStub.Kind.Val(getter)
            }
            is LValueRefType, is CxxClassLValueRefType -> {
                kotlinType = mirror.pointedType
                val getter = PropertyAccessor.Getter.SimpleGetter()
                val extra = BridgeGenerationComponents.GlobalGetterBridgeInfo(global.name, mirror.info, isArray = false)
                context.bridgeComponentsBuilder.getterToBridgeInfo[getter] = extra
                kind = PropertyStub.Kind.Val(getter)
            }
            is CxxClassType -> {
                kotlinType = mirror.pointedType
                val getter = PropertyAccessor.Getter.InterpretCxxClassPointed(global.name, WrapperStubType(kotlinType))
                kind = PropertyStub.Kind.Val(getter)
            }
            else -> when (mirror) {
                is TypeMirror.ByValue -> {
                    kotlinType = mirror.argType
                    val getter = PropertyAccessor.Getter.SimpleGetter()
                    val getterExtra = BridgeGenerationComponents.GlobalGetterBridgeInfo(global.name, mirror.info, isArray = false)
                    context.bridgeComponentsBuilder.getterToBridgeInfo[getter] = getterExtra
                    kind = if (global.isConst) {
                        PropertyStub.Kind.Val(getter)
                    } else {
                        val setter = PropertyAccessor.Setter.SimpleSetter()
                        val setterExtra = BridgeGenerationComponents.GlobalSetterBridgeInfo(global.name, mirror.info)
                        context.bridgeComponentsBuilder.setterToBridgeInfo[setter] = setterExtra
                        PropertyStub.Kind.Var(getter, setter)
                    }
                }
                is TypeMirror.ByRef -> {
                    kotlinType = mirror.pointedType
                    val getter = PropertyAccessor.Getter.InterpretPointed(global.name, WrapperStubType(kotlinType))
                    kind = PropertyStub.Kind.Val(getter)
                }
            }
        }
        return listOf(PropertyStub(name, WrapperStubType(kotlinType), kind))
    }
}

internal class TypedefStubBuilder(
        override val context: StubsBuildingContext,
        private val typedefDef: TypedefDef
) : StubElementBuilder {
    override fun build(): List<StubIrElement> {
        val mirror = context.mirror(Typedef(typedefDef))
        val baseMirror = context.mirror(typedefDef.aliased)

        val varType = mirror.pointedType.classifier
        return when (baseMirror) {
            is TypeMirror.ByValue -> {
                val valueType = (mirror as TypeMirror.ByValue).valueType
                val varTypeAliasee = mirror.info.constructPointedType(valueType)
                val valueTypeAliasee = baseMirror.valueType
                listOf(
                        TypealiasStub(ClassifierStubType(varType), WrapperStubType(varTypeAliasee)),
                        TypealiasStub(ClassifierStubType(valueType.classifier), WrapperStubType(valueTypeAliasee))
                )
            }
            is TypeMirror.ByRef -> {
                val varTypeAliasee = baseMirror.pointedType
                listOf(TypealiasStub(ClassifierStubType(varType), WrapperStubType(varTypeAliasee)))
            }
        }
    }
}<|MERGE_RESOLUTION|>--- conflicted
+++ resolved
@@ -569,19 +569,16 @@
 
         val annotations: List<AnnotationStub>
         val mustBeExternal: Boolean
-<<<<<<< HEAD
-        if (!isVararg || platform != KotlinPlatform.NATIVE) {
-=======
+
         if (platform == KotlinPlatform.JVM) {
->>>>>>> 6b7e4039
             annotations = emptyList()
             mustBeExternal = false
         } else {
-            if (func.isVararg) {
+            if (isVararg) {
                 val type = WrapperStubType(KotlinTypes.any.makeNullable())
                 parameters += FunctionParameterStub("variadicArguments", type, isVararg = true)
             }
-            annotations = listOf(AnnotationStub.CCall.Symbol(context.generateNextUniqueId("knifunptr_") + "_${func.name}"))
+            annotations = listOf(AnnotationStub.CCall.Symbol(context.generateNextUniqueId("knifunptr_") + "_$functionName"))
             mustBeExternal = true
         }
 

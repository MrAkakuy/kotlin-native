--- conflicted
+++ resolved
@@ -463,7 +463,6 @@
 
 internal class CxxClassStubBuilder(
         override val context: StubsBuildingContext,
-<<<<<<< HEAD
         private val decl: CxxClassDecl
 ) : StubElementBuilder {
     override fun build(): List<StubIrElement> {
@@ -703,10 +702,6 @@
         private val parameters: List<Parameter>,
         private val functionName: String,
         private val isVararg: Boolean
-=======
-        private val func: FunctionDecl,
-        private val skipOverloads: Boolean = false
->>>>>>> a2e8bea9
 ) : StubElementBuilder {
 
     override fun build(): List<StubIrElement> {
@@ -755,33 +750,9 @@
             }
         }
 
-<<<<<<< HEAD
         if (platform != KotlinPlatform.JVM && isVararg) {
             val type = KotlinTypes.any.makeNullable().toStubIrType()
             parameters += FunctionParameterStub("variadicArguments", type, isVararg = true)
-=======
-        val returnType = if (func.returnsVoid()) {
-            KotlinTypes.unit
-        } else {
-            context.mirror(func.returnType).argType
-        }.toStubIrType()
-
-        if (skipOverloads && context.isOverloading(func))
-            return emptyList()
-
-        val annotations: List<AnnotationStub>
-        val mustBeExternal: Boolean
-        if (platform == KotlinPlatform.JVM) {
-            annotations = emptyList()
-            mustBeExternal = false
-        } else {
-            if (func.isVararg) {
-                val type = KotlinTypes.any.makeNullable().toStubIrType()
-                parameters += FunctionParameterStub("variadicArguments", type, isVararg = true)
-            }
-            annotations = listOf(AnnotationStub.CCall.Symbol("${context.generateNextUniqueId("knifunptr_")}_${func.name}"))
-            mustBeExternal = true
->>>>>>> a2e8bea9
         }
 
         return build(parameters)
@@ -847,7 +818,8 @@
 
 internal class FunctionStubBuilder(
         override val context: StubsBuildingContext,
-        private val func: FunctionDecl
+        private val func: FunctionDecl,
+        private val skipOverloads: Boolean = false
 ) : FunctionalStubBuilder(context, func.parameters, func.name, func.isVararg) {
     override fun build(parameters: List<FunctionParameterStub>): List<StubIrElement> {
         val returnType = if (func.returnsVoid()) {
@@ -856,6 +828,9 @@
             context.mirror(func.returnType).argType
         }.toStubIrType()
 
+        if (skipOverloads && context.isOverloading(func))
+            return emptyList()
+
         val modality = if (func is CxxClassFunctionDecl) {
             when {
                 func.isPureVirtual -> MemberStubModality.ABSTRACT
@@ -875,7 +850,7 @@
             annotations = emptyList()
             mustBeExternal = false
         } else {
-            annotations = listOf(AnnotationStub.CCall.Symbol(context.generateNextUniqueId("knifunptr_") + "_${func.name}"))
+            annotations = listOf(AnnotationStub.CCall.Symbol("${context.generateNextUniqueId("knifunptr_")}_${func.name}"))
             mustBeExternal = true
         }
 
@@ -939,13 +914,23 @@
 
         val kotlinType: KotlinType
         val kind: PropertyStub.Kind
-<<<<<<< HEAD
         when (unwrappedType) {
             is ArrayType -> {
                 kotlinType = (mirror as TypeMirror.ByValue).valueType
-                val getter = PropertyAccessor.Getter.SimpleGetter()
-                val extra = BridgeGenerationInfo(global.name, mirror.info)
-                context.bridgeComponentsBuilder.arrayGetterBridgeInfo[getter] = extra
+                val getter = when (context.platform) {
+                    KotlinPlatform.JVM -> {
+                        PropertyAccessor.Getter.SimpleGetter().also {
+                            val extra = BridgeGenerationInfo(global.name, mirror.info)
+                            context.bridgeComponentsBuilder.arrayGetterBridgeInfo[it] = extra
+                        }
+                    }
+                    KotlinPlatform.NATIVE -> {
+                        val cCallAnnotation = AnnotationStub.CCall.Symbol("${context.generateNextUniqueId("knifunptr_")}_${global.name}_getter")
+                        PropertyAccessor.Getter.ExternalGetter(listOf(cCallAnnotation)).also {
+                            context.wrapperComponentsBuilder.getterToWrapperInfo[it] = WrapperGenerationInfo(global)
+                        }
+                    }
+                }
                 kind = PropertyStub.Kind.Val(getter)
             }
             is LValueRefType, is CxxClassLValueRefType -> {
@@ -961,27 +946,6 @@
                 kind = PropertyStub.Kind.Val(getter)
             }
             else -> when (mirror) {
-=======
-        if (unwrappedType is ArrayType) {
-            kotlinType = (mirror as TypeMirror.ByValue).valueType
-            val getter = when (context.platform) {
-                KotlinPlatform.JVM -> {
-                    PropertyAccessor.Getter.SimpleGetter().also {
-                        val extra = BridgeGenerationInfo(global.name, mirror.info)
-                        context.bridgeComponentsBuilder.arrayGetterBridgeInfo[it] = extra
-                    }
-                }
-                KotlinPlatform.NATIVE -> {
-                    val cCallAnnotation = AnnotationStub.CCall.Symbol("${context.generateNextUniqueId("knifunptr_")}_${global.name}_getter")
-                    PropertyAccessor.Getter.ExternalGetter(listOf(cCallAnnotation)).also {
-                        context.wrapperComponentsBuilder.getterToWrapperInfo[it] = WrapperGenerationInfo(global)
-                    }
-                }
-            }
-            kind = PropertyStub.Kind.Val(getter)
-        } else {
-            when (mirror) {
->>>>>>> a2e8bea9
                 is TypeMirror.ByValue -> {
                     kotlinType = mirror.argType
                     val getter = when (context.platform) {

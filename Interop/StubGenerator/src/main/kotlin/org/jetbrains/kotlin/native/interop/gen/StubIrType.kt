--- conflicted
+++ resolved
@@ -41,13 +41,8 @@
 /**
  * @return type from kotlinx.cinterop package
  */
-<<<<<<< HEAD
 fun KotlinPlatform.getRuntimeType(name: String, nullable: Boolean = false, typeArguments: List<TypeArgument> = emptyList()): StubType {
-    val classifier = Classifier.topLevel("kotlinx.cinterop", name)
-=======
-fun KotlinPlatform.getRuntimeType(name: String, nullable: Boolean = false): StubType {
     val classifier = Classifier.topLevel(cinteropPackage, name)
->>>>>>> c6fdbbf2
     PredefinedTypesHandler.tryExpandPlatformDependentTypealias(classifier, this, nullable)?.let { return it }
     return ClassifierStubType(classifier, typeArguments = typeArguments, nullable = nullable)
 }
@@ -74,10 +69,6 @@
         val typeParameterDeclaration: TypeParameterStub
 ) : StubType() {
     override val typeArguments: List<TypeArgument> = emptyList()
-}
-
-class ContextAllocationStubType : StubType() {
-    override val nullable: Boolean = false
 }
 
 fun KotlinType.toStubIrType(): StubType = when (this) {
